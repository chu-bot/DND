import os
import json
from typing import List, Dict, Any, Optional, Tuple
from difflib import get_close_matches
from openai import OpenAI
from ai_prompts import (
    get_strategy_decision_message, 
    get_suggestion_message,
    get_permission_check_message,
    get_data_action_message,
    get_primitive_selection_message
)
from ai_tools import AVAILABLE_TOOLS


class AIActionHandler:
    def __init__(self):
        self.api_key = os.getenv("OPENAI_API_KEY")
        self.client = None
        if self.api_key:
            self.client = OpenAI(api_key=self.api_key)
        self.available_actions = []
        
    def set_available_actions(self, actions: List[str]):
        """Set the list of available actions for autocorrect and suggestions"""
        self.available_actions = actions

    def check_player_permission(self, user_input: str, game_state: Dict[str, Any]) -> Dict[str, Any]:
        """
        Check if a player should be allowed to perform the requested action.
        
        Returns a dictionary with:
        - allowed: boolean indicating if the action is permitted
        - reasoning: explanation of the decision
        - restricted_effects: list of any restricted effects
        """
        

        # automated sanitation based on past commands judged to be "invalid"
        cleaned = user_input.strip().lower()
        # Load invalid inputs from file
        invalid_path = os.path.join(os.path.dirname(__file__), "invalid_inputs.txt")
        try:
            with open(invalid_path, "r") as f:
                invalid_inputs = set(line.strip().lower() for line in f if line.strip())
        except Exception:
            invalid_inputs = set()
        # Reject if input is in invalid_inputs
        if cleaned in invalid_inputs:
            return {
                "allowed": False,
                "reasoning": "Input is not a valid or comprehensible action. Please enter a meaningful command.",
                "restricted_effects": []
            }
        # No API Key Given
        if not self.client:
            return {
                "allowed": True,
                "reasoning": "No API key available, defaulting to allowed",
                "restricted_effects": []
            }
        
        # 
        try:
            message = get_permission_check_message(user_input, game_state)
            
            response = self.client.chat.completions.create(
                model="gpt-4.1-nano",
                messages=[
                    {"role": "system", "content": message},
                    {"role": "user", "content": f"Check permission for: {user_input}"}
                ],
                tools=[tool for tool in AVAILABLE_TOOLS if tool["function"]["name"] == "check_player_permission"],
                tool_choice={"type": "function", "function": {"name": "check_player_permission"}},
                temperature=0.3
            )
            
            # Extract tool call response
            tool_call = response.choices[0].message.tool_calls[0]
            permission_data = json.loads(tool_call.function.arguments)
            
            allowed = bool(permission_data.get("allowed", True))
            reasoning = permission_data.get("reasoning", "No reasoning provided")
            # If OpenAI returns a non-specific denial, add to invalid_inputs.txt
            if not allowed and ("not a valid" in reasoning or "not comprehensible" in reasoning or "unclear" in reasoning or "meaningful" in reasoning):
                try:
                    with open(invalid_path, "a") as f:
                        f.write(f"{cleaned}\n")
                except Exception:
                    pass
            return {
                "allowed": allowed,
                "reasoning": reasoning,
                "restricted_effects": permission_data.get("restricted_effects", [])
            }
                
        except Exception as e:
            print(f"Error in permission check: {e}")
            # Fallback - allow by default if there's an error
            return {
                "allowed": True,
                "reasoning": f"Error occurred during permission check: {e}",
                "restricted_effects": []
            }

    def determine_data_action(self, user_input: str, game_state: Dict[str, Any]) -> Dict[str, Any]:
        """
        Determine if an action should create new data or modify existing data.
        Returns a dictionary with:
        - action_type: "create_new" or "modify_existing" or "immediate"
        - data_type: which type of data to create/modify (location, quest, item, etc.)
        - reasoning: explanation of the decision
        - confidence: confidence level in the decision
        """
        if not self.client:
            return {
                "action_type": "immediate",
                "data_type": "none",
                "reasoning": "No API key available, defaulting to immediate action",
                "confidence": 0.5
            }
        
        try:
            # Create the data action determination message
            message = get_data_action_message(user_input, game_state)
            
            # Call OpenAI with tool calling
            response = self.client.chat.completions.create(
                model="gpt-4.1-nano",
                messages=[
                    {"role": "system", "content": message},
                    {"role": "user", "content": f"Analyze this action: {user_input}"}
                ],
                tools=[tool for tool in AVAILABLE_TOOLS if tool["function"]["name"] == "determine_data_action"],
                tool_choice={"type": "function", "function": {"name": "determine_data_action"}},
                temperature=0.3
            )
            
            # Extract tool call response
            tool_call = response.choices[0].message.tool_calls[0]
            data_action = json.loads(tool_call.function.arguments)
            
            return {
                "action_type": data_action.get("action_type", "immediate"),
                "data_type": data_action.get("data_type", "none"),
                "reasoning": data_action.get("reasoning", "No reasoning provided"),
                "confidence": float(data_action.get("confidence", 0.5))
            }
                
        except Exception as e:
            print(f"Error in data action determination: {e}")
            return {
                "action_type": "immediate",
                "data_type": "none",
                "reasoning": f"Error occurred during analysis: {e}",
                "confidence": 0.3
            }

    def select_action_primitive(self, user_input: str, game_state: Dict[str, Any]) -> Dict[str, Any]:
        """
        Decide whether to use specific game primitives or fall back to general Action.
        
        Returns a dictionary with:
        - use_specific_primitive: boolean indicating if a specific primitive should be used
        - primitive_type: which primitive to use (location, item, quest, blueprint, none)
        - reasoning: explanation of the decision
        - confidence: confidence level in the decision
        """
        if not self.client:
            return {
                "use_specific_primitive": False,
                "primitive_type": "none",
                "reasoning": "No API key available, defaulting to general Action",
                "confidence": 0.5
            }
        
        try:
            # Create the primitive selection message
            message = get_primitive_selection_message(user_input, game_state)
            
            # Call OpenAI with tool calling
            response = self.client.chat.completions.create(
                model="gpt-4.1-nano",
                messages=[
                    {"role": "system", "content": message},
                    {"role": "user", "content": f"Select primitive for: {user_input}"}
                ],
                tools=[tool for tool in AVAILABLE_TOOLS if tool["function"]["name"] == "select_action_primitive"],
                tool_choice={"type": "function", "function": {"name": "select_action_primitive"}},
                temperature=0.3
            )
            
            # Extract tool call response
            tool_call = response.choices[0].message.tool_calls[0]
            primitive_data = json.loads(tool_call.function.arguments)
            
            return {
                "use_specific_primitive": bool(primitive_data.get("use_specific_primitive", False)),
                "primitive_type": primitive_data.get("primitive_type", "none"),
                "reasoning": primitive_data.get("reasoning", "No reasoning provided"),
                "confidence": float(primitive_data.get("confidence", 0.5))
            }
                
        except Exception as e:
            print(f"Error in primitive selection: {e}")
            # Fallback - use general Action if there's an error
            return {
                "use_specific_primitive": False,
                "primitive_type": "none",
                "reasoning": f"Error occurred during primitive selection: {e}",
                "confidence": 0.3
            }

    def decide_action_strategy(self, user_input: str, game_state: Dict[str, Any]) -> Dict[str, Any]:
        """
        Analyze user input and decide whether to use existing actions or create a dynamic action.
        
        Returns a dictionary with:
        - strategy: "existing" or "dynamic"
        - confidence: float (0.0 to 1.0) indicating confidence in the decision
        - suggested_action: the closest existing action (if strategy is "existing")
        - reasoning: explanation of the decision
        - should_create_dynamic: boolean indicating if we should create a dynamic action anyway
        """
        if not self.client:
            return {
                "strategy": "dynamic",
                "confidence": 0.5,
                "suggested_action": None,
                "reasoning": "No API key available, defaulting to dynamic action creation",
                "should_create_dynamic": True
            }
        
        try:
            # Prepare context for AI analysis
            context = {
                "user_input": user_input,
                "available_actions": self.available_actions,
                "current_location": game_state.get("player_location", "unknown"),
                "player_health": game_state.get("player_health", 100),
                "player_mana": game_state.get("player_mana", 50),
                "player_gold": game_state.get("player_gold", 100),
                "player_level": game_state.get("player_level", 1),
                "active_quests": game_state.get("active_quests", []),
                "inventory": game_state.get("inventory", [])
            }
            
            # Create the message with context
            message = get_strategy_decision_message(context)
            
            # Call OpenAI with tool calling
            response = self.client.chat.completions.create(
                model="gpt-4.1-nano",
                messages=[
                    {"role": "system", "content": message},
                    {"role": "user", "content": f"Analyze this player input: {user_input}"}
                ],
                tools=[tool for tool in AVAILABLE_TOOLS if tool["function"]["name"] == "decide_action_strategy"],
                tool_choice={"type": "function", "function": {"name": "decide_action_strategy"}},
                temperature=0.3
            )
            
            # Extract tool call response
            tool_call = response.choices[0].message.tool_calls[0]
            function_args = json.loads(tool_call.function.arguments)
            
            # Return the strategy decision
            return {
                "strategy": function_args.get("strategy", "dynamic"),
                "confidence": float(function_args.get("confidence", 0.5)),
                "suggested_action": function_args.get("suggested_action"),
                "reasoning": function_args.get("reasoning", "No reasoning provided"),
                "should_create_dynamic": bool(function_args.get("should_create_dynamic", True))
            }
                
        except Exception as e:
            print(f"Error in action strategy decision: {e}")
            # Fallback decision
            return {
                "strategy": "dynamic",
                "confidence": 0.3,
                "suggested_action": None,
                "reasoning": f"Error occurred during analysis: {e}",
                "should_create_dynamic": True
            }

<<<<<<< HEAD
    def create_dynamic_action(self, user_input: str, game_state: Dict[str, Any]) -> Optional[Action]:
        """ 
        Use AI to create a dynamic action based on user input.
        Returns an Action object or None.
        """
        if not self.client:
            return None
            
        try:
            # Create the message with context
            message = get_dynamic_action_message(user_input, game_state)
            
            # Call OpenAI with tool calling
            response = self.client.chat.completions.create(
                model="gpt-4.1-nano",
                messages=[
                    {"role": "system", "content": message},
                    {"role": "user", "content": f"Create a dynamic action for: {user_input}"}
                ],
                tools=[tool for tool in AVAILABLE_TOOLS if tool["function"]["name"] == "create_dynamic_action"],
                tool_choice={"type": "function", "function": {"name": "create_dynamic_action"}},
                temperature=0.9
            )
            
            # Extract tool call response
            tool_call = response.choices[0].message.tool_calls[0]
            action_data = json.loads(tool_call.function.arguments)
            
            # Create Action object
            action = Action(
                id=action_data.get("id", f"ai_action_{uuid.uuid4().hex[:8]}"),
                name=action_data.get("name", "AI Generated Action"),
                description=action_data.get("description", "An AI-generated action"),
                action_type=action_data.get("action_type", "utility"),
                parameters=action_data.get("parameters", {}),
                targets=action_data.get("targets", []),
                requirements=action_data.get("requirements", {}),
                effects=action_data.get("effects", {}),
                cost=action_data.get("cost", {}),
                duration=action_data.get("duration"),
                cooldown=action_data.get("cooldown"),
                success_chance=action_data.get("success_chance", 1.0),
                ai_generated=True
            )
            
            return action
                
        except Exception as e:
            print(f"Error creating dynamic action: {e}")
            return None
    
=======
>>>>>>> bf64e00e
    def suggest_ai_action(self, user_input: str, game_state: Dict[str, Any]) -> Optional[Dict[str, Any]]:
        """
        Use AI to suggest actions when user input doesn't match available commands.
        Returns a suggestion to create a dynamic action.
        """
        if not self.client:
            return None
            
        try:
            # Prepare context for AI
            context = {
                "available_actions": self.available_actions,
                "current_location": game_state.get("player_location", "unknown"),
                "player_health": game_state.get("player_health", 100),
                "player_mana": game_state.get("player_mana", 50),
                "player_gold": game_state.get("player_gold", 100),
                "active_quests": game_state.get("active_quests", []),
                "inventory": game_state.get("inventory", [])
            }
            
            # Create the message with context
            message = get_suggestion_message(user_input, context)
            
            # Call OpenAI with tool calling
            response = self.client.chat.completions.create(
                model="gpt-4.1-nano",
                messages=[
                    {"role": "system", "content": message},
                    {"role": "user", "content": f"Player said: {user_input}"}
                ],
                tools=[tool for tool in AVAILABLE_TOOLS if tool["function"]["name"] == "provide_suggestion"],
                tool_choice={"type": "function", "function": {"name": "provide_suggestion"}},
                temperature=0.8
            )
            
            # Extract tool call response
            tool_call = response.choices[0].message.tool_calls[0]
            suggestion_data = json.loads(tool_call.function.arguments)
            
            # Return a simple response encouraging dynamic action creation
            return {
                "type": "response",
                "message": suggestion_data.get("message", "I can help you with that!"),
                "suggested_action": suggestion_data.get("suggested_action"),
                "encourage_dynamic": suggestion_data.get("encourage_dynamic", True)
            }
                
        except Exception as e:
            print(f"AI suggestion error: {e}")
            return None
    
    def find_closest_existing_action(self, user_input: str) -> Tuple[str, float]:
        """
        Find the closest matching existing action using fuzzy matching.
        Returns (action_name, similarity_score).
        """
        if not self.available_actions:
            return None, 0.0
        
        # Clean and normalize user input
        clean_input = user_input.lower().strip()
        
        # Try exact matches first
        for action in self.available_actions:
            if clean_input == action.lower():
                return action, 1.0
        
        # Try partial matches
        for action in self.available_actions:
            if action.lower() in clean_input or clean_input in action.lower():
                return action, 0.8
        
        # Use difflib for fuzzy matching
        matches = get_close_matches(clean_input, [a.lower() for a in self.available_actions], n=1, cutoff=0.6)
        if matches:
            matched_action = matches[0]
            # Find the original action name
            for action in self.available_actions:
                if action.lower() == matched_action:
                    return action, 0.6
        
        return None, 0.0


# Global instance
ai_handler = AIActionHandler() <|MERGE_RESOLUTION|>--- conflicted
+++ resolved
@@ -284,60 +284,6 @@
                 "should_create_dynamic": True
             }
 
-<<<<<<< HEAD
-    def create_dynamic_action(self, user_input: str, game_state: Dict[str, Any]) -> Optional[Action]:
-        """ 
-        Use AI to create a dynamic action based on user input.
-        Returns an Action object or None.
-        """
-        if not self.client:
-            return None
-            
-        try:
-            # Create the message with context
-            message = get_dynamic_action_message(user_input, game_state)
-            
-            # Call OpenAI with tool calling
-            response = self.client.chat.completions.create(
-                model="gpt-4.1-nano",
-                messages=[
-                    {"role": "system", "content": message},
-                    {"role": "user", "content": f"Create a dynamic action for: {user_input}"}
-                ],
-                tools=[tool for tool in AVAILABLE_TOOLS if tool["function"]["name"] == "create_dynamic_action"],
-                tool_choice={"type": "function", "function": {"name": "create_dynamic_action"}},
-                temperature=0.9
-            )
-            
-            # Extract tool call response
-            tool_call = response.choices[0].message.tool_calls[0]
-            action_data = json.loads(tool_call.function.arguments)
-            
-            # Create Action object
-            action = Action(
-                id=action_data.get("id", f"ai_action_{uuid.uuid4().hex[:8]}"),
-                name=action_data.get("name", "AI Generated Action"),
-                description=action_data.get("description", "An AI-generated action"),
-                action_type=action_data.get("action_type", "utility"),
-                parameters=action_data.get("parameters", {}),
-                targets=action_data.get("targets", []),
-                requirements=action_data.get("requirements", {}),
-                effects=action_data.get("effects", {}),
-                cost=action_data.get("cost", {}),
-                duration=action_data.get("duration"),
-                cooldown=action_data.get("cooldown"),
-                success_chance=action_data.get("success_chance", 1.0),
-                ai_generated=True
-            )
-            
-            return action
-                
-        except Exception as e:
-            print(f"Error creating dynamic action: {e}")
-            return None
-    
-=======
->>>>>>> bf64e00e
     def suggest_ai_action(self, user_input: str, game_state: Dict[str, Any]) -> Optional[Dict[str, Any]]:
         """
         Use AI to suggest actions when user input doesn't match available commands.
